#include "python/InterfaceBindings.hpp"

#include <backend/debug.h>
#include <common.h>
#include <pybind11/pybind11.h>
#include <pybind11/stl.h>

namespace py = pybind11;
using namespace pybind11::literals;

void bindFramework(py::module& m) {
  // Bind the Result enum
  py::enum_<Result>(m, "Result")
      .value("OK", OK)
      .value("ERROR", ERROR)
      .export_values();

  // Bind the VariableType enum
  py::enum_<VariableType>(m, "VariableType")
      .value("VarBool", VarBool)
      .value("VarInt", VarInt)
      .value("VarFloat", VarFloat)
      .export_values();

  // Bind the VariableValue union
  py::class_<VariableValue>(m, "VariableValue")
      .def(py::init<>())
      .def_readwrite("bool_value", &VariableValue::boolValue)
      .def_readwrite("int_value", &VariableValue::intValue)
      .def_readwrite("float_value", &VariableValue::floatValue);

  // Bind the Variable struct
  py::class_<Variable>(m, "Variable")
      .def(py::init<>())
      .def_readwrite("name", &Variable::name)
      .def_readwrite("type", &Variable::type)
      .def_readwrite("value", &Variable::value);

  // Bind the Complex struct
  py::class_<Complex>(m, "Complex")
      .def(py::init<>())
      .def_readwrite("real", &Complex::real)
      .def_readwrite("imaginary", &Complex::imaginary);

  // Bind the Statevector struct
  py::class_<Statevector>(m, "Statevector")
      .def(py::init<>())
      .def_readwrite("num_qubits", &Statevector::numQubits)
      .def_readwrite("num_states", &Statevector::numStates)
      .def_readwrite("amplitudes", &Statevector::amplitudes);

  py::class_<SimulationState>(m, "SimulationState")
      .def(py::init<>())
<<<<<<< HEAD
      .def_readwrite("init", &SimulationState::init)
      .def_readwrite("load_code", &SimulationState::loadCode)
      .def_readwrite("step_forward", &SimulationState::stepForward)
      .def_readwrite("step_over_forward", &SimulationState::stepOverForward)
      .def_readwrite("step_backward", &SimulationState::stepBackward)
      .def_readwrite("step_over_backward", &SimulationState::stepOverBackward)
      .def_readwrite("run_simulation", &SimulationState::runSimulation)
      .def_readwrite("reset_simulation", &SimulationState::resetSimulation)
      .def_readwrite("can_step_forward", &SimulationState::canStepForward)
      .def_readwrite("can_step_backward", &SimulationState::canStepBackward)
      .def_readwrite("is_finished", &SimulationState::isFinished)
      .def_readwrite("did_assertion_fail", &SimulationState::didAssertionFail)
      .def_readwrite("get_current_instruction",
                     &SimulationState::getCurrentInstruction)
      .def_readwrite("get_previous_instruction",
                     &SimulationState::getPreviousInstruction)
      .def_readwrite("get_instruction_count",
                     &SimulationState::getInstructionCount)
      .def_readwrite("get_instruction_position",
                     &SimulationState::getInstructionPosition)
      .def_readwrite("get_num_qubits", &SimulationState::getNumQubits)
      .def_readwrite("get_amplitude_index", &SimulationState::getAmplitudeIndex)
      .def_readwrite("get_amplitude_bitstring",
                     &SimulationState::getAmplitudeBitstring)
      .def_readwrite("get_classical_variable",
                     &SimulationState::getClassicalVariable)
      .def_readwrite("get_state_vector_full",
                     &SimulationState::getStateVectorFull)
      .def_readwrite("get_state_vector_sub",
                     &SimulationState::getStateVectorSub)
      .def_readwrite("get_data_dependencies",
                     &SimulationState::getDataDependencies)
=======
      // uncomment the following lines to trigger some compilation errors.

      //      .def_readwrite("init", &SimulationState::init)
      //      .def_readwrite("loadCode", &SimulationState::loadCode)
      //      .def_readwrite("stepForward", &SimulationState::stepForward)
      //      .def_readwrite("stepOverForward",
      //      &SimulationState::stepOverForward) .def_readwrite("stepBackward",
      //      &SimulationState::stepBackward) .def_readwrite("stepOverBackward",
      //      &SimulationState::stepOverBackward)
      //      .def_readwrite("runSimulation", &SimulationState::runSimulation)
      //      .def_readwrite("resetSimulation",
      //      &SimulationState::resetSimulation)
      //      .def_readwrite("canStepForward", &SimulationState::canStepForward)
      //      .def_readwrite("canStepBackward",
      //      &SimulationState::canStepBackward) .def_readwrite("isFinished",
      //      &SimulationState::isFinished) .def_readwrite("didAssertionFail",
      //      &SimulationState::didAssertionFail)
      //      .def_readwrite("getCurrentInstruction",
      //                     &SimulationState::getCurrentInstruction)
      //      .def_readwrite("getPreviousInstruction",
      //                     &SimulationState::getPreviousInstruction)
      //      .def_readwrite("getInstructionCount",
      //                     &SimulationState::getInstructionCount)
      //      .def_readwrite("getInstructionPosition",
      //                     &SimulationState::getInstructionPosition)
      //      .def_readwrite("getNumQubits", &SimulationState::getNumQubits)
      //      .def_readwrite("getAmplitudeIndex",
      //      &SimulationState::getAmplitudeIndex)
      //      .def_readwrite("getAmplitudeBitstring",
      //                     &SimulationState::getAmplitudeBitstring)
      //      .def_readwrite("getClassicalVariable",
      //                     &SimulationState::getClassicalVariable)
      //      .def_readwrite("getStateVectorFull",
      //      &SimulationState::getStateVectorFull)
      //      .def_readwrite("getStateVectorSub",
      //      &SimulationState::getStateVectorSub)
      //      .def_readwrite("getDataDependencies",
      //                     &SimulationState::getDataDependencies)
>>>>>>> 6cc24955
      .def("call_init", [](SimulationState* self) { return self->init(self); })
      .def("call_load_code",
           [](SimulationState* self, const char* code) {
             return self->loadCode(self, code);
           })
      .def("call_step_forward",
           [](SimulationState* self) { return self->stepForward(self); })
      .def("call_step_over_forward",
           [](SimulationState* self) { return self->stepOverForward(self); })
      .def("call_step_backward",
           [](SimulationState* self) { return self->stepBackward(self); })
      .def("call_step_over_backward",
           [](SimulationState* self) { return self->stepOverBackward(self); })
      .def("call_run_simulation",
           [](SimulationState* self) { return self->runSimulation(self); })
      .def("call_reset_simulation",
           [](SimulationState* self) { return self->resetSimulation(self); })
      .def("call_can_step_forward",
           [](SimulationState* self) { return self->canStepForward(self); })
      .def("call_can_step_backward",
           [](SimulationState* self) { return self->canStepBackward(self); })
      .def("call_is_finished",
           [](SimulationState* self) { return self->isFinished(self); })
      .def("call_did_assertion_fail",
           [](SimulationState* self) { return self->didAssertionFail(self); })
      .def("call_get_current_instruction",
           [](SimulationState* self) {
             return self->getCurrentInstruction(self);
           })
      .def("call_get_previous_instruction",
           [](SimulationState* self) {
             return self->getPreviousInstruction(self);
           })
      .def(
          "call_get_instruction_count",
          [](SimulationState* self) { return self->getInstructionCount(self); })
      .def("call_get_instruction_position",
           [](SimulationState* self, size_t instruction, size_t* start,
              size_t* end) {
             return self->getInstructionPosition(self, instruction, start, end);
           })
      .def("call_get_num_qubits",
           [](SimulationState* self) { return self->getNumQubits(self); })
      .def("call_get_amplitude_index",
           [](SimulationState* self, size_t qubit, Complex* output) {
             return self->getAmplitudeIndex(self, qubit, output);
           })
      .def("call_get_amplitude_bitstring",
           [](SimulationState* self, const char* bitstring, Complex* output) {
             return self->getAmplitudeBitstring(self, bitstring, output);
           })
      .def("call_get_classical_variable",
           [](SimulationState* self, const char* name, Variable* output) {
             return self->getClassicalVariable(self, name, output);
           })
      .def("call_get_state_vector_full",
           [](SimulationState* self, Statevector* output) {
             return self->getStateVectorFull(self, output);
           })
      .def("call_get_state_vector_sub",
           [](SimulationState* self, size_t subStateSize, const size_t* qubits,
              Statevector* output) {
             return self->getStateVectorSub(self, subStateSize, qubits, output);
           })
      .def("call_get_data_dependencies",
           [](SimulationState* self, size_t instruction, bool* instructions) {
             return self->getDataDependencies(self, instruction, instructions);
           });
}<|MERGE_RESOLUTION|>--- conflicted
+++ resolved
@@ -51,40 +51,6 @@
 
   py::class_<SimulationState>(m, "SimulationState")
       .def(py::init<>())
-<<<<<<< HEAD
-      .def_readwrite("init", &SimulationState::init)
-      .def_readwrite("load_code", &SimulationState::loadCode)
-      .def_readwrite("step_forward", &SimulationState::stepForward)
-      .def_readwrite("step_over_forward", &SimulationState::stepOverForward)
-      .def_readwrite("step_backward", &SimulationState::stepBackward)
-      .def_readwrite("step_over_backward", &SimulationState::stepOverBackward)
-      .def_readwrite("run_simulation", &SimulationState::runSimulation)
-      .def_readwrite("reset_simulation", &SimulationState::resetSimulation)
-      .def_readwrite("can_step_forward", &SimulationState::canStepForward)
-      .def_readwrite("can_step_backward", &SimulationState::canStepBackward)
-      .def_readwrite("is_finished", &SimulationState::isFinished)
-      .def_readwrite("did_assertion_fail", &SimulationState::didAssertionFail)
-      .def_readwrite("get_current_instruction",
-                     &SimulationState::getCurrentInstruction)
-      .def_readwrite("get_previous_instruction",
-                     &SimulationState::getPreviousInstruction)
-      .def_readwrite("get_instruction_count",
-                     &SimulationState::getInstructionCount)
-      .def_readwrite("get_instruction_position",
-                     &SimulationState::getInstructionPosition)
-      .def_readwrite("get_num_qubits", &SimulationState::getNumQubits)
-      .def_readwrite("get_amplitude_index", &SimulationState::getAmplitudeIndex)
-      .def_readwrite("get_amplitude_bitstring",
-                     &SimulationState::getAmplitudeBitstring)
-      .def_readwrite("get_classical_variable",
-                     &SimulationState::getClassicalVariable)
-      .def_readwrite("get_state_vector_full",
-                     &SimulationState::getStateVectorFull)
-      .def_readwrite("get_state_vector_sub",
-                     &SimulationState::getStateVectorSub)
-      .def_readwrite("get_data_dependencies",
-                     &SimulationState::getDataDependencies)
-=======
       // uncomment the following lines to trigger some compilation errors.
 
       //      .def_readwrite("init", &SimulationState::init)
@@ -123,7 +89,6 @@
       //      &SimulationState::getStateVectorSub)
       //      .def_readwrite("getDataDependencies",
       //                     &SimulationState::getDataDependencies)
->>>>>>> 6cc24955
       .def("call_init", [](SimulationState* self) { return self->init(self); })
       .def("call_load_code",
            [](SimulationState* self, const char* code) {
